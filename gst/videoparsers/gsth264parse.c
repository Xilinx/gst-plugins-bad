--- conflicted
+++ resolved
@@ -653,15 +653,9 @@
   GstBuffer *buffer = frame->buffer;
   GstMapInfo map;
   guint8 *data;
-<<<<<<< HEAD
   gsize size;
   guint current_off = 0;
-  gboolean drain;
-=======
-  guint size;
-  gint current_off = 0;
   gboolean drain, nonext;
->>>>>>> 1cbd755a
   GstH264NalParser *nalparser = h264parse->nalparser;
   GstH264NalUnit nalu;
   GstH264ParserResult pres;
@@ -689,17 +683,9 @@
     GST_LOG_OBJECT (h264parse, "resuming frame parsing");
   }
 
-<<<<<<< HEAD
-  drain = FALSE;
-  nalu = h264parse->nalu;
-=======
-  data = GST_BUFFER_DATA (buffer);
-  size = GST_BUFFER_SIZE (buffer);
-
   drain = GST_BASE_PARSE_DRAINING (parse);
   nonext = FALSE;
 
->>>>>>> 1cbd755a
   current_off = h264parse->current_off;
   if (current_off < 0)
     current_off = 0;
@@ -760,12 +746,8 @@
         /* otherwise need more */
         goto more;
       case GST_H264_PARSER_BROKEN_LINK:
-<<<<<<< HEAD
-        goto out;
-=======
         g_assert_not_reached ();
         break;
->>>>>>> 1cbd755a
       case GST_H264_PARSER_ERROR:
         /* should not really occur either */
         GST_DEBUG_OBJECT (h264parse, "error parsing Nal Unit");
@@ -790,38 +772,10 @@
           nalu.offset = nalu.sc_offset;
           goto end;
         }
-<<<<<<< HEAD
-      case GST_H264_PARSER_NO_NAL_END:
-        GST_DEBUG_OBJECT (h264parse, "not a complete nal found at offset %u",
-            nalu.offset);
-
-        current_off = nalu.sc_offset;
-        /* We keep the reference to this nal so we start over the parsing
-         * here */
-        if (!h264parse->nalu.size && !h264parse->nalu.valid)
-          h264parse->nalu = nalu;
-
-        if (GST_BASE_PARSE_DRAINING (parse)) {
-          drain = TRUE;
-          GST_DEBUG_OBJECT (h264parse, "draining NAL %" G_GSIZE_FORMAT " %u %u",
-              size, h264parse->nalu.offset, h264parse->nalu.size);
-          /*  Can't parse the nalu */
-          if (size - h264parse->nalu.offset < 2) {
-            *skipsize = nalu.offset;
-            goto invalid;
-          }
-
-          /* We parse it anyway */
-          nalu.size = size - nalu.offset;
-          break;
-        }
-        goto more;
-=======
         break;
       default:
         g_assert_not_reached ();
         break;
->>>>>>> 1cbd755a
     }
 
     GST_DEBUG_OBJECT (h264parse, "%p complete nal found. Off: %u, Size: %u",
@@ -866,15 +820,9 @@
   }
 
 end:
-<<<<<<< HEAD
-  *skipsize = h264parse->nalu.sc_offset;
-  *framesize = nalu.offset + nalu.size - h264parse->nalu.sc_offset;
-  h264parse->current_off = current_off;
+  *framesize = nalu.offset + nalu.size;
 
   gst_buffer_unmap (buffer, &map);
-=======
-  *framesize = nalu.offset + nalu.size;
->>>>>>> 1cbd755a
   return TRUE;
 
 more:
@@ -1964,10 +1912,6 @@
             nalu.data + nalu.offset, nalu.size);
         /* at least this should make sense */
         GST_BUFFER_TIMESTAMP (sub) = GST_BUFFER_TIMESTAMP (buffer);
-<<<<<<< HEAD
-        GST_LOG_OBJECT (h264parse, "pushing NAL of size %d", nalu.size);
-        ret = h264parse->parse_chain (pad, parent, sub);
-=======
         /* transfer flags (e.g. DISCONT) for first fragment */
         if (nalu.offset <= nl)
           gst_buffer_copy_metadata (sub, buffer, GST_BUFFER_COPY_FLAGS);
@@ -1979,8 +1923,7 @@
             (nalu.offset + nalu.size + nl >= GST_BUFFER_SIZE (buffer));
         GST_LOG_OBJECT (h264parse, "pushing NAL of size %d, last = %d",
             nalu.size, h264parse->packetized_last);
-        ret = h264parse->parse_chain (pad, sub);
->>>>>>> 1cbd755a
+        ret = h264parse->parse_chain (pad, parent, sub);
       } else {
         /* pass-through: no looking for frames (and nal processing),
          * so need to parse to collect data here */
