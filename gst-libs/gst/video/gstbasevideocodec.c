/* GStreamer
 * Copyright (C) 2006 David Schleef <ds@schleef.org>
 *
 * This library is free software; you can redistribute it and/or
 * modify it under the terms of the GNU Library General Public
 * License as published by the Free Software Foundation; either
 * version 2 of the License, or (at your option) any later version.
 *
 * This library is distributed in the hope that it will be useful,
 * but WITHOUT ANY WARRANTY; without even the implied warranty of
 * MERCHANTABILITY or FITNESS FOR A PARTICULAR PURPOSE.  See the GNU
 * Library General Public License for more details.
 *
 * You should have received a copy of the GNU Library General Public
 * License along with this library; if not, write to the
 * Free Software Foundation, Inc., 59 Temple Place - Suite 330,
 * Boston, MA 02111-1307, USA.
 */

#ifdef HAVE_CONFIG_H
#include "config.h"
#endif

#include "gstbasevideocodec.h"

#include <string.h>
#include <math.h>

GST_DEBUG_CATEGORY (basevideocodec_debug);
#define GST_CAT_DEFAULT basevideocodec_debug

/* GstBaseVideoCodec signals and args */
enum
{
  LAST_SIGNAL
};

enum
{
  ARG_0
};

static void gst_base_video_codec_finalize (GObject * object);

static GstStateChangeReturn gst_base_video_codec_change_state (GstElement *
    element, GstStateChange transition);

<<<<<<< HEAD
static GstElementClass *parent_class = NULL;

G_DEFINE_BOXED_TYPE (GstVideoFrameState, gst_video_frame_state,
    (GBoxedCopyFunc) gst_video_frame_state_ref,
    (GBoxedFreeFunc) gst_video_frame_state_unref)

/* NOTE (Edward): Do not use G_DEFINE_* because we need to have
 * a GClassInitFunc called with the target class (which the macros
 * don't handle). */
     static void gst_base_video_codec_class_init (GstBaseVideoCodecClass *
    klass);
     static void gst_base_video_codec_init (GstBaseVideoCodec * dec,
    GstBaseVideoCodecClass * klass);

GType
gst_base_video_codec_get_type (void)
=======
GType
gst_video_frame_get_type (void)
{
  static volatile gsize type = 0;

  if (g_once_init_enter (&type)) {
    GType _type;

    _type = g_boxed_type_register_static ("GstVideoFrame",
        (GBoxedCopyFunc) gst_video_frame_ref,
        (GBoxedFreeFunc) gst_video_frame_unref);
    g_once_init_leave (&type, _type);
  }
  return (GType) type;
}

GST_BOILERPLATE (GstBaseVideoCodec, gst_base_video_codec, GstElement,
    GST_TYPE_ELEMENT);

static void
gst_base_video_codec_base_init (gpointer g_class)
>>>>>>> d4651888
{
  static volatile gsize base_video_codec_type = 0;

  if (g_once_init_enter (&base_video_codec_type)) {
    GType _type;
    static const GTypeInfo base_video_codec_info = {
      sizeof (GstBaseVideoCodecClass),
      NULL,
      NULL,
      (GClassInitFunc) gst_base_video_codec_class_init,
      NULL,
      NULL,
      sizeof (GstBaseVideoCodec),
      0,
      (GInstanceInitFunc) gst_base_video_codec_init,
    };

    _type = g_type_register_static (GST_TYPE_ELEMENT,
        "GstBaseVideoCodec", &base_video_codec_info, G_TYPE_FLAG_ABSTRACT);
    g_once_init_leave (&base_video_codec_type, _type);
  }
  return base_video_codec_type;
}

static void
gst_base_video_codec_class_init (GstBaseVideoCodecClass * klass)
{
  GObjectClass *gobject_class;
  GstElementClass *element_class;

  gobject_class = G_OBJECT_CLASS (klass);
  element_class = GST_ELEMENT_CLASS (klass);

  parent_class = g_type_class_peek_parent (klass);

  gobject_class->finalize = gst_base_video_codec_finalize;

  element_class->change_state = gst_base_video_codec_change_state;

  GST_DEBUG_CATEGORY_INIT (basevideocodec_debug, "basevideocodec", 0,
      "Base Video Codec");
}

static void
gst_base_video_codec_init (GstBaseVideoCodec * base_video_codec,
    GstBaseVideoCodecClass * klass)
{
  GstPadTemplate *pad_template;

  GST_DEBUG_OBJECT (base_video_codec, "gst_base_video_codec_init");

  pad_template =
      gst_element_class_get_pad_template (GST_ELEMENT_CLASS (klass), "sink");
  g_return_if_fail (pad_template != NULL);

  base_video_codec->sinkpad = gst_pad_new_from_template (pad_template, "sink");
  gst_element_add_pad (GST_ELEMENT (base_video_codec),
      base_video_codec->sinkpad);

  pad_template =
      gst_element_class_get_pad_template (GST_ELEMENT_CLASS (klass), "src");
  g_return_if_fail (pad_template != NULL);

  base_video_codec->srcpad = gst_pad_new_from_template (pad_template, "src");
  gst_element_add_pad (GST_ELEMENT (base_video_codec),
      base_video_codec->srcpad);

  gst_segment_init (&base_video_codec->segment, GST_FORMAT_TIME);

  g_static_rec_mutex_init (&base_video_codec->stream_lock);
}

static void
gst_base_video_codec_reset (GstBaseVideoCodec * base_video_codec)
{
  GList *g;

  GST_DEBUG_OBJECT (base_video_codec, "reset");

  GST_BASE_VIDEO_CODEC_STREAM_LOCK (base_video_codec);
  for (g = base_video_codec->frames; g; g = g_list_next (g)) {
<<<<<<< HEAD
    gst_video_frame_state_unref ((GstVideoFrameState *) g->data);
=======
    gst_video_frame_unref ((GstVideoFrame *) g->data);
>>>>>>> d4651888
  }
  g_list_free (base_video_codec->frames);
  base_video_codec->frames = NULL;

  base_video_codec->bytes = 0;
  base_video_codec->time = 0;

  gst_buffer_replace (&base_video_codec->state.codec_data, NULL);
  gst_caps_replace (&base_video_codec->state.caps, NULL);
  GST_BASE_VIDEO_CODEC_STREAM_UNLOCK (base_video_codec);
}

static void
gst_base_video_codec_finalize (GObject * object)
{
  GstBaseVideoCodec *base_video_codec = GST_BASE_VIDEO_CODEC (object);

  g_static_rec_mutex_free (&base_video_codec->stream_lock);

  G_OBJECT_CLASS (parent_class)->finalize (object);
}

static GstStateChangeReturn
gst_base_video_codec_change_state (GstElement * element,
    GstStateChange transition)
{
  GstBaseVideoCodec *base_video_codec = GST_BASE_VIDEO_CODEC (element);
  GstStateChangeReturn ret;

  switch (transition) {
    case GST_STATE_CHANGE_NULL_TO_READY:
      break;
    case GST_STATE_CHANGE_READY_TO_PAUSED:
      gst_base_video_codec_reset (base_video_codec);
      break;
    case GST_STATE_CHANGE_PAUSED_TO_PLAYING:
      break;
    default:
      break;
  }

  ret = parent_class->change_state (element, transition);

  switch (transition) {
    case GST_STATE_CHANGE_PLAYING_TO_PAUSED:
      break;
    case GST_STATE_CHANGE_PAUSED_TO_READY:
      gst_base_video_codec_reset (base_video_codec);
      break;
    case GST_STATE_CHANGE_READY_TO_NULL:
      break;
    default:
      break;
  }

  return ret;
}

void
gst_base_video_codec_append_frame (GstBaseVideoCodec * codec,
    GstVideoFrameState * frame)
{
  g_return_if_fail (frame != NULL);

  gst_video_frame_state_ref (frame);
  codec->frames = g_list_append (codec->frames, frame);
}

<<<<<<< HEAD
void
gst_base_video_codec_remove_frame (GstBaseVideoCodec * codec,
    GstVideoFrameState * frame)
{
  GList *link;

  g_return_if_fail (frame != NULL);

  link = g_list_find (codec->frames, frame);
  if (link) {
    gst_video_frame_state_unref ((GstVideoFrameState *) link->data);
    codec->frames = g_list_delete_link (codec->frames, link);
  }
}

static void
_gst_video_frame_state_free (GstVideoFrameState * frame)
=======
  frame->ref_count = 1;

  GST_BASE_VIDEO_CODEC_STREAM_LOCK (base_video_codec);
  frame->system_frame_number = base_video_codec->system_frame_number;
  base_video_codec->system_frame_number++;
  GST_BASE_VIDEO_CODEC_STREAM_UNLOCK (base_video_codec);

  GST_LOG_OBJECT (base_video_codec, "Created new frame %p (sfn:%d)",
      frame, frame->system_frame_number);

  return frame;
}

static void
_gst_video_frame_free (GstVideoFrame * frame)
>>>>>>> d4651888
{
  g_return_if_fail (frame != NULL);

  GST_LOG ("Freeing frame %p (sfn:%d)", frame, frame->system_frame_number);

  if (frame->sink_buffer) {
    gst_buffer_unref (frame->sink_buffer);
  }

  if (frame->src_buffer) {
    gst_buffer_unref (frame->src_buffer);
  }

  g_list_foreach (frame->events, (GFunc) gst_event_unref, NULL);
  g_list_free (frame->events);

  if (frame->coder_hook_destroy_notify && frame->coder_hook)
    frame->coder_hook_destroy_notify (frame->coder_hook);

<<<<<<< HEAD
  g_slice_free (GstVideoFrameState, frame);
}

GstVideoFrameState *
gst_base_video_codec_new_frame (GstBaseVideoCodec * base_video_codec)
{
  GstVideoFrameState *frame;

  frame = g_slice_new0 (GstVideoFrameState);

  frame->ref_count = 1;

  GST_BASE_VIDEO_CODEC_STREAM_LOCK (base_video_codec);
  frame->system_frame_number = base_video_codec->system_frame_number;
  base_video_codec->system_frame_number++;
  GST_BASE_VIDEO_CODEC_STREAM_UNLOCK (base_video_codec);

  GST_LOG_OBJECT (base_video_codec, "Created new frame %p (sfn:%d)",
      frame, frame->system_frame_number);

  return frame;
}

GstVideoFrameState *
gst_video_frame_state_ref (GstVideoFrameState * frame)
=======
  g_slice_free (GstVideoFrame, frame);
}

GstVideoFrame *
gst_video_frame_ref (GstVideoFrame * frame)
>>>>>>> d4651888
{
  g_return_val_if_fail (frame != NULL, NULL);

  g_atomic_int_inc (&frame->ref_count);

  return frame;
}

void
<<<<<<< HEAD
gst_video_frame_state_unref (GstVideoFrameState * frame)
=======
gst_video_frame_unref (GstVideoFrame * frame)
>>>>>>> d4651888
{
  g_return_if_fail (frame != NULL);
  g_return_if_fail (frame->ref_count > 0);

  if (g_atomic_int_dec_and_test (&frame->ref_count)) {
<<<<<<< HEAD
    _gst_video_frame_state_free (frame);
=======
    _gst_video_frame_free (frame);
>>>>>>> d4651888
  }
}<|MERGE_RESOLUTION|>--- conflicted
+++ resolved
@@ -45,46 +45,22 @@
 static GstStateChangeReturn gst_base_video_codec_change_state (GstElement *
     element, GstStateChange transition);
 
-<<<<<<< HEAD
 static GstElementClass *parent_class = NULL;
 
 G_DEFINE_BOXED_TYPE (GstVideoFrameState, gst_video_frame_state,
     (GBoxedCopyFunc) gst_video_frame_state_ref,
-    (GBoxedFreeFunc) gst_video_frame_state_unref)
+    (GBoxedFreeFunc) gst_video_frame_state_unref);
 
 /* NOTE (Edward): Do not use G_DEFINE_* because we need to have
  * a GClassInitFunc called with the target class (which the macros
- * don't handle). */
-     static void gst_base_video_codec_class_init (GstBaseVideoCodecClass *
-    klass);
-     static void gst_base_video_codec_init (GstBaseVideoCodec * dec,
+ * don't handle).
+ */
+static void gst_base_video_codec_class_init (GstBaseVideoCodecClass * klass);
+static void gst_base_video_codec_init (GstBaseVideoCodec * dec,
     GstBaseVideoCodecClass * klass);
 
 GType
 gst_base_video_codec_get_type (void)
-=======
-GType
-gst_video_frame_get_type (void)
-{
-  static volatile gsize type = 0;
-
-  if (g_once_init_enter (&type)) {
-    GType _type;
-
-    _type = g_boxed_type_register_static ("GstVideoFrame",
-        (GBoxedCopyFunc) gst_video_frame_ref,
-        (GBoxedFreeFunc) gst_video_frame_unref);
-    g_once_init_leave (&type, _type);
-  }
-  return (GType) type;
-}
-
-GST_BOILERPLATE (GstBaseVideoCodec, gst_base_video_codec, GstElement,
-    GST_TYPE_ELEMENT);
-
-static void
-gst_base_video_codec_base_init (gpointer g_class)
->>>>>>> d4651888
 {
   static volatile gsize base_video_codec_type = 0;
 
@@ -166,11 +142,7 @@
 
   GST_BASE_VIDEO_CODEC_STREAM_LOCK (base_video_codec);
   for (g = base_video_codec->frames; g; g = g_list_next (g)) {
-<<<<<<< HEAD
     gst_video_frame_state_unref ((GstVideoFrameState *) g->data);
-=======
-    gst_video_frame_unref ((GstVideoFrame *) g->data);
->>>>>>> d4651888
   }
   g_list_free (base_video_codec->frames);
   base_video_codec->frames = NULL;
@@ -239,7 +211,6 @@
   codec->frames = g_list_append (codec->frames, frame);
 }
 
-<<<<<<< HEAD
 void
 gst_base_video_codec_remove_frame (GstBaseVideoCodec * codec,
     GstVideoFrameState * frame)
@@ -257,7 +228,35 @@
 
 static void
 _gst_video_frame_state_free (GstVideoFrameState * frame)
-=======
+{
+  g_return_if_fail (frame != NULL);
+
+  GST_LOG ("Freeing frame %p (sfn:%d)", frame, frame->system_frame_number);
+
+  if (frame->sink_buffer) {
+    gst_buffer_unref (frame->sink_buffer);
+  }
+
+  if (frame->src_buffer) {
+    gst_buffer_unref (frame->src_buffer);
+  }
+
+  g_list_foreach (frame->events, (GFunc) gst_event_unref, NULL);
+  g_list_free (frame->events);
+
+  if (frame->coder_hook_destroy_notify && frame->coder_hook)
+    frame->coder_hook_destroy_notify (frame->coder_hook);
+
+  g_slice_free (GstVideoFrameState, frame);
+}
+
+GstVideoFrameState *
+gst_base_video_codec_new_frame (GstBaseVideoCodec * base_video_codec)
+{
+  GstVideoFrameState *frame;
+
+  frame = g_slice_new0 (GstVideoFrameState);
+
   frame->ref_count = 1;
 
   GST_BASE_VIDEO_CODEC_STREAM_LOCK (base_video_codec);
@@ -271,61 +270,8 @@
   return frame;
 }
 
-static void
-_gst_video_frame_free (GstVideoFrame * frame)
->>>>>>> d4651888
-{
-  g_return_if_fail (frame != NULL);
-
-  GST_LOG ("Freeing frame %p (sfn:%d)", frame, frame->system_frame_number);
-
-  if (frame->sink_buffer) {
-    gst_buffer_unref (frame->sink_buffer);
-  }
-
-  if (frame->src_buffer) {
-    gst_buffer_unref (frame->src_buffer);
-  }
-
-  g_list_foreach (frame->events, (GFunc) gst_event_unref, NULL);
-  g_list_free (frame->events);
-
-  if (frame->coder_hook_destroy_notify && frame->coder_hook)
-    frame->coder_hook_destroy_notify (frame->coder_hook);
-
-<<<<<<< HEAD
-  g_slice_free (GstVideoFrameState, frame);
-}
-
-GstVideoFrameState *
-gst_base_video_codec_new_frame (GstBaseVideoCodec * base_video_codec)
-{
-  GstVideoFrameState *frame;
-
-  frame = g_slice_new0 (GstVideoFrameState);
-
-  frame->ref_count = 1;
-
-  GST_BASE_VIDEO_CODEC_STREAM_LOCK (base_video_codec);
-  frame->system_frame_number = base_video_codec->system_frame_number;
-  base_video_codec->system_frame_number++;
-  GST_BASE_VIDEO_CODEC_STREAM_UNLOCK (base_video_codec);
-
-  GST_LOG_OBJECT (base_video_codec, "Created new frame %p (sfn:%d)",
-      frame, frame->system_frame_number);
-
-  return frame;
-}
-
 GstVideoFrameState *
 gst_video_frame_state_ref (GstVideoFrameState * frame)
-=======
-  g_slice_free (GstVideoFrame, frame);
-}
-
-GstVideoFrame *
-gst_video_frame_ref (GstVideoFrame * frame)
->>>>>>> d4651888
 {
   g_return_val_if_fail (frame != NULL, NULL);
 
@@ -335,20 +281,12 @@
 }
 
 void
-<<<<<<< HEAD
 gst_video_frame_state_unref (GstVideoFrameState * frame)
-=======
-gst_video_frame_unref (GstVideoFrame * frame)
->>>>>>> d4651888
 {
   g_return_if_fail (frame != NULL);
   g_return_if_fail (frame->ref_count > 0);
 
   if (g_atomic_int_dec_and_test (&frame->ref_count)) {
-<<<<<<< HEAD
     _gst_video_frame_state_free (frame);
-=======
-    _gst_video_frame_free (frame);
->>>>>>> d4651888
   }
 }